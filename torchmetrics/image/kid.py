--- conflicted
+++ resolved
@@ -288,61 +288,7 @@
             o = poly_mmd(f_real, f_fake, self.degree, self.gamma, self.coef)
             kid_scores_.append(o)
         kid_scores = torch.stack(kid_scores_)
-<<<<<<< HEAD
         return kid_scores.mean(), kid_scores.std(unbiased=False)
 
     def reset(self, exclude_states: Optional[Sequence[str]] = None) -> None:
-        super().reset({*self._reset_excluded_states, *exclude_states})
-
-
-class KID(KernelInceptionDistance):
-    r"""
-    Calculates Kernel Inception Distance (KID) which is used to access the quality of generated images.
-
-    .. deprecated:: v0.7
-        Use :class:`torchmetrics.image.KernelInceptionDistance`. Will be removed in v0.8.
-
-    Example:
-        >>> import torch
-        >>> _ = torch.manual_seed(123)
-        >>> kid = KID(subset_size=50)
-        >>> # generate two slightly overlapping image intensity distributions
-        >>> imgs_dist1 = torch.randint(0, 200, (100, 3, 299, 299), dtype=torch.uint8)
-        >>> imgs_dist2 = torch.randint(100, 255, (100, 3, 299, 299), dtype=torch.uint8)
-        >>> kid.update(imgs_dist1, real=True)
-        >>> kid.update(imgs_dist2, real=False)
-        >>> kid_mean, kid_std = kid.compute()
-        >>> print((kid_mean, kid_std))
-        (tensor(0.0337), tensor(0.0023))
-
-    """
-
-    @deprecated(target=KernelInceptionDistance, deprecated_in="0.7", remove_in="0.8", stream=_future_warning)
-    def __init__(
-        self,
-        feature: Union[str, int, torch.nn.Module] = 2048,
-        subsets: int = 100,
-        subset_size: int = 1000,
-        degree: int = 3,
-        gamma: Optional[float] = None,  # type: ignore
-        coef: float = 1.0,
-        compute_on_step: bool = False,
-        dist_sync_on_step: bool = False,
-        process_group: Optional[Any] = None,
-        dist_sync_fn: Callable = None,
-    ) -> None:
-        void(
-            feature,
-            subsets,
-            subset_size,
-            degree,
-            gamma,
-            coef,
-            compute_on_step,
-            dist_sync_on_step,
-            process_group,
-            dist_sync_fn,
-        )
-=======
-        return kid_scores.mean(), kid_scores.std(unbiased=False)
->>>>>>> 7e7cdad8
+        super().reset({*self._reset_excluded_states, *exclude_states})