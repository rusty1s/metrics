--- conflicted
+++ resolved
@@ -188,6 +188,12 @@
     assert a(8) == 8
     assert a._forward_cache == 8
 
+    assert a.compute() == 0
+
+    a.update(5)
+    assert a.compute() == 5
+
+    a.update(3)
     assert a.compute() == 8
 
 
@@ -327,12 +333,8 @@
     assert is_cuda, "computed result was not moved to the correct device"
 
 
-<<<<<<< HEAD
 def test_verify_internal_states():
 
-=======
-def verify_internal_states():
->>>>>>> 469af245
     class DummyCatMetric(Metric):
         def __init__(self):
             super().__init__()
@@ -355,33 +357,22 @@
 
     metric = DummyCatMetric()
 
-    steps = 5
-    for i in range(steps):
+    for i in range(5):
         metric.update(i)
         assert metric.x == sum(range(i + 1))
 
-<<<<<<< HEAD
-    assert metric._batch_states == {'x': tensor(4), 'c': tensor(1), 'size': [1]}
-    assert metric._accumulated_states['x'] == tensor(10)
-    assert metric._accumulated_states['c'] == tensor(5)
-    assert torch.equal(metric._accumulated_states['size'][0], tensor([1, 1, 1, 1, 1]))
-
-=======
-    assert metric._batch_states == {"x": tensor(4), "c": tensor(1), "size": [4]}
+    assert metric._batch_states is None
     assert metric._accumulated_states["x"] == tensor(10)
     assert metric._accumulated_states["c"] == tensor(5)
-    assert torch.equal(metric._accumulated_states["size"][0], tensor([0, 1, 2, 3, 4]))
->>>>>>> 469af245
+    assert torch.equal(metric._accumulated_states["size"][0], tensor([1, 1, 1, 1, 1]))
 
     metric = DummyCatMetric()
 
-    steps = 5
-    for i in range(steps):
-<<<<<<< HEAD
+    for i in range(5):
         assert metric(i) == i
 
-    assert metric._batch_states == {'x': tensor(4), 'c': tensor(1), 'size': [1]}
-    assert metric._accumulated_states is None
-=======
-        metric(i)
->>>>>>> 469af245
+    assert metric.x == 0
+    assert metric.c == 0
+    assert metric.size == []
+    assert metric._batch_states is None
+    assert metric._accumulated_states is None